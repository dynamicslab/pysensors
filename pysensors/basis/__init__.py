from ._identity import Identity
from ._random_projection import RandomProjection
from ._svd import SVD
from ._custom import Custom

<<<<<<< HEAD
__all__ = ["Identity", "SVD", "RandomProjection"]
=======
__all__ = ["Identity", "SVD", "RandomProjection","Custom"]
>>>>>>> b66409ec
<|MERGE_RESOLUTION|>--- conflicted
+++ resolved
@@ -3,8 +3,4 @@
 from ._svd import SVD
 from ._custom import Custom
 
-<<<<<<< HEAD
-__all__ = ["Identity", "SVD", "RandomProjection"]
-=======
-__all__ = ["Identity", "SVD", "RandomProjection","Custom"]
->>>>>>> b66409ec
+__all__ = ["Identity", "SVD", "RandomProjection","Custom"]