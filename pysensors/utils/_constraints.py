
"""
Various utility functions for mapping constrained sensors locations with the column indices for class GQR.
"""

import numpy as np
import pandas as pd
import sys, os
import matplotlib.pyplot as plt
import matplotlib.patches as patches


def get_constraind_sensors_indices(x_min, x_max, y_min, y_max, nx, ny, all_sensors):
    """
    Function for mapping constrained sensor locations on the grid with the column indices of the basis_matrix.

    Parameters
    ----------
    x_min: int, lower bound for the x-axis constraint
    x_max : int, upper bound for the x-axis constraint
    y_min : int, lower bound for the y-axis constraint
    y_max : int, upper bound for the y-axis constraint
    nx : int, image pixel (x dimensions of the grid)
    ny : int, image pixel (y dimensions of the grid)
    all_sensors : np.ndarray, shape [n_features], ranked list of sensor locations.

    Returns
    -------
    idx_constrained : np.darray, shape [No. of constrained locations], array which contains the constrained
        locations of the grid in terms of column indices of basis_matrix.
    """
    n_features = len(all_sensors)
    image_size = int(np.sqrt(n_features))
    a = np.unravel_index(all_sensors, (nx,ny))
    constrained_sensorsx = []
    constrained_sensorsy = []
    for i in range(n_features):
        if (a[0][i] >= x_min and a[0][i] <= x_max) and (a[1][i] >= y_min and a[1][i] <= y_max):
            constrained_sensorsx.append(a[0][i])
            constrained_sensorsy.append(a[1][i])

    constrained_sensorsx = np.array(constrained_sensorsx)
    constrained_sensorsy = np.array(constrained_sensorsy)
    constrained_sensors_array = np.stack((constrained_sensorsy, constrained_sensorsx), axis=1)
    constrained_sensors_tuple = np.transpose(constrained_sensors_array)
    if len(constrained_sensorsx) == 0: ##Check to handle condition when number of sensors in the constrained region = 0
        idx_constrained = []
    else:
        idx_constrained = np.ravel_multi_index(constrained_sensors_tuple, (nx,ny))
    return idx_constrained

def get_constrained_sensors_indices_linear(x_min, x_max, y_min, y_max,df):
    """
    Function for obtaining constrained column indices from already existing linear sensor locations on the grid.

    Parameters
    ----------
    x_min: int, lower bound for the x-axis constraint
    x_max : int, upper bound for the x-axis constraint
    y_min : int, lower bound for the y-axis constraint
    y_max : int, upper bound for the y-axis constraint
    df : pandas.DataFrame, a dataframe containing the features  and samples

    Returns
    -------
    idx_constrained : np.darray, shape [No. of constrained locations], array which contains the constrained
        locations of the grid in terms of column indices of basis_matrix.
    """
    x = df['X (m)'].to_numpy()
    n_features = x.shape[0]
    y = df['Y (m)'].to_numpy()
    idx_constrained = []
    for i in range(n_features):
        if (x[i] >= x_min and x[i] <= x_max) and (y[i] >= y_min and y[i] <= y_max):
            idx_constrained.append(i)
    return idx_constrained

<<<<<<< HEAD
def get_constrained_sensors_indices_distance(j,piv,r, nx,ny, all_sensors):
    """
    Function for mapping constrained sensor locations on the grid with the column indices of the basis_matrix.
    Parameters
        ----------
        all_sensors : np.ndarray, shape [n_features]
            Ranked list of sensor locations.
        Returns
        -------
        idx_constrained : np.darray, shape [No. of constrained locations]
            Array which contains the constrained locationsof the grid in terms of column indices of basis_matrix.
    """
    n_features = len(all_sensors)
    image_size = int(np.sqrt(n_features))
    a = np.unravel_index(piv, (nx,ny))
    t = np.unravel_index(all_sensors, (nx,ny))
    x_cord = a[0][j-1]
    y_cord = a[1][j-1]
    #print(x_cord,y_cord)
    constrained_sensorsx = []
    constrained_sensorsy = []
    for i in range(n_features):
        if ((t[0][i]-x_cord)**2 + (t[1][i]-y_cord)**2) < r**2:
            constrained_sensorsx.append(t[0][i])
            constrained_sensorsy.append(t[1][i])

    constrained_sensorsx = np.array(constrained_sensorsx)
    constrained_sensorsy = np.array(constrained_sensorsy)
    constrained_sensors_array = np.stack((constrained_sensorsx, constrained_sensorsy), axis=1)
    constrained_sensors_tuple = np.transpose(constrained_sensors_array)
    if len(constrained_sensorsx) == 0: ##Check to handle condition when number of sensors in the constrained region = 0
        idx_constrained = []
    else:
        idx_constrained = np.ravel_multi_index(constrained_sensors_tuple, (nx,ny))
    return idx_constrained

def functional_constraints(functionHandler, idx,kwargs):
    """
    Function for evaluating the functional constraints.

    Parameters
    ----------
    functionHandler : function, a function handle to the function which is to be evaluated
    idx :

    Return
    ------

    """
    if 'shape' in kwargs.keys():
        shape = kwargs['shape']
        xLoc,yLoc = get_coordinates_from_indices(idx,shape)
        print(xLoc,yLoc)
    elif 'data' in kwargs.keys():
        data = kwargs['data']
        xLoc,yLoc =  get_indices_from_dataframe(data)
        print(xLoc,yLoc)

    functionName = os.path.basename(functionHandler).strip('.py')
    dirName = os.path.dirname(functionHandler)
    sys.path.insert(0,os.path.expanduser(dirName))
    module = __import__(functionName)
    func = getattr(module, functionName)
    g = func(xLoc, yLoc,**kwargs)
    print(g)
    return g

=======
class BaseConstraint():
    '''
    --To be filled---
    '''
    def __init__(self):
        pass
    
    def constraint(self,all_sensors,info):
        '''
        To be Filled
        '''
        x_all_unc, y_all_unc = get_coordinates_from_indices(all_sensors,info)
        g = np.zeros(len(x_all_unc),dtype = float)
        for i in range(len(x_all_unc)):
             g[i] = self.constraint_function(x_all_unc[i], y_all_unc[i])
        G_const = constraints_eval([g],all_sensors,data = info)
        idx_const, rank = get_functionalConstraind_sensors_indices(all_sensors,G_const[:,0])
        return idx_const,rank
    
    def draw_constraint(self):
        '''
        To be Filled
        '''
        fig , ax = plt.subplots()
        self.draw(ax)
        
    def plot_constraint_on_data(self,data,plot_type,**kwargs):
        '''
        Function for plotting the user-defined constraint on the data
        Attributes
        ----------
        data : pandas.DataFrame/np.darray [n_samples, n_features],
            dataframe (used for scatter and contour plots) or matrix (used for images) containing measurement data
        plot_type : string,
            the type of plot used to display the data
            image : if the data is represented in the fprm of an image
            scatter: if the data can be represented with a scatter plot
            contour_map: if the data can be represented in the form of a contour map
        ** kwargs : Required for data in the form of a dataframe for the scatter and contour plots
            X_axis : string,
                Name of the column in dataframe to be plotted on the X axis.
            Y-axis : string,
                Name of the column in dataframe to be plotted on the Y axis.
            Field : string,
                Name of the column in dataframe to be plotted as a contour map.
        Returns
        -----------
        A plot of the constraint on top of the measurement data plot.
        '''
        if plot_type == 'image': 
            image = data[1,:].reshape(1,-1)
            n_samples, n_features = data.shape
            image_shape = (int(np.sqrt(n_features)),int(np.sqrt(n_features)))
            fig , ax = plt.subplots()
            for i, comp in enumerate(image):
                vmax = max(comp.max(), -comp.min())
                ax.imshow(comp.reshape(image_shape), cmap = plt.cm.gray, interpolation='nearest', vmin=-vmax, vmax=vmax )
        elif plot_type == 'scatter': 
            if 'X_axis' in kwargs.keys():
                X_axis = kwargs['X_axis']
            else:
                raise Exception('Must proved X_axis as **kwargs')
            if 'Y_axis' in kwargs.keys():
                Y_axis = kwargs['Y_axis']
            else:
                raise Exception('Must proved Y_axis as **kwargs')
            
            y_vals = data[Y_axis]
            x_vals = data[X_axis]
            ax = fig.add_subplot(121)
            ax.scatter(x_vals, y_vals, color = 'blue', marker = '.')
        elif plot_type == 'contour_map': 
            if 'X_axis' in kwargs.keys():
                X_axis = kwargs['X_axis']
            else:
                raise Exception('Must proved X_axis as **kwargs')
            if 'Y_axis' in kwargs.keys():
                Y_axis = kwargs['Y_axis']
            else:
                raise Exception('Must proved Y_axis as **kwargs')
            if 'Field' in kwargs.keys():
                Field = kwargs['Field']
            else:
                raise Exception('Must proved Field as **kwargs')
            
            y_vals = data[Y_axis]
            x_vals = data[X_axis]
            ax = fig.add_subplot(121)
            ax.scatter(x_vals, y_vals, c = data[Field], cmap = plt.cm.coolwarm, s = 1)
        self.draw(ax)
        
    
class Circle(BaseConstraint):
    '''
    General class for dealing with circular user defined constraints.
    Plotting, computing constraints functionalities included. 
    '''
    def __init__(self,center_x,center_y,radius):
        '''
        Attributes
        ----------
        center_x : float,
            x-coordinate of the center of circle
        center_y : float,
            y-coordinate of the center of circle
        radius : float,
            radius of the circle
        '''
        self.center_x = center_x
        self.center_y = center_y
        self.radius = radius
        
    def draw(self,ax):
        c = patches.Circle((self.center_x, self.center_y), self.radius, fill = False, color = 'r', lw = 2)
        ax.add_patch(c)
        ax.autoscale_view()
        
        
    def constraint_function(self,x_all_unc, y_all_unc):
        '''
        To be Filled
        '''
        return ((x_all_unc-self.center_x)**2 + (y_all_unc-self.center_y)**2) - self.radius**2
        
           
class Line(BaseConstraint):
    '''
    To be filled
    '''
    def __init__(self,x1,x2,y1,y2):
        '''
        Attributes
        ----------
        x1 : float,
            x-coordinate of one end-point of the line
        x2 : float,
            x-coordinate of the other end-point of the line
        y1 : float,
            y-coordinate of one end-point of the line
        y2 : float,
            y-coordinate of the other end-point of the line
        '''
        self.x1 = x1
        self.x2 = x2
        self.y1 = y1
        self.y2 = y2
        
    def draw(self,ax):
        '''
        To be Filled
        '''
        ax.plot([self.x1,self.x2],[self.y1,self.y2],'-r')
            
    def constraint_function(self,x_all_unc, y_all_unc):
        '''
        To be Filled
        '''
        return (y_all_unc-self.y1)*(self.x2-self.x1) - (self.y2-self.y1)*(x_all_unc-self.x1)
    
        
class Parabola(BaseConstraint):
    '''
    Fill in
    '''
    def __init__(self,h,k,a):
        '''
        Attributes
        ----------
        h : float,
            x-coordinate of the vertex of the parabola we want to be constrained
        k : float,
            y-coordinate of the vertex of the parabola we want to be constrained
        a : float,
            x-coordinate of the focus of the parabola
        '''
        self.h = h
        self.k = k
        self.a = a
        
class UserDefinedConstraints(BaseConstraint):
    '''
    General class for dealing with any form of user defined constraints.
    Plotting, computing constraints functionalities included. 
    '''
    def __init__(self,all_sensors,info,const_path):
        '''
        Attributes
        ----------
        const_path : 'string',
            path of the file that constains the user-defined constraint function
        '''
        self.all_sensors = all_sensors
        self.info = info
        self.const_path = const_path
        
    def draw(self,ax):
        '''
        To be filled
        '''
        nConstraints = len([self.const_path])
        G = np.zeros((len(self.all_sensors),nConstraints),dtype=bool)
        for i in range(nConstraints):
            if isinstance(self.info,tuple):
                temp = functional_constraints([self.const_path][i],self.all_sensors,shape = self.info)
                G[:,i] = [x != 0 for x in temp]
            elif isinstance(self.info,pd.DataFrame):
                temp = functional_constraints([self.const_path][i],self.all_sensors,data = self.info)
                G[:,i] = [x != 0 for x in temp]
        idx_const, rank = get_functionalConstraind_sensors_indices(self.all_sensors,G[:,0]) ## Now I am getting the indices where the function has a value == 0
        x_val,y_val = get_coordinates_from_indices(idx_const,self.info)
        ax.scatter(x_val,y_val,s = 5 )
         
    def constraint(self):
        '''
        To be Filled
        '''
        nConstraints = len([self.const_path])
        G = np.zeros((len(self.all_sensors),nConstraints),dtype=bool)
        for i in range(nConstraints):
            if isinstance(self.info,tuple):
                temp = functional_constraints([self.const_path][i],self.all_sensors,shape = self.info)
                G[:,i] = [x>=0 for x in temp]
            elif isinstance(self.info,pd.DataFrame):
                temp = functional_constraints([self.const_path][i],self.all_sensors,data = self.info)
                G[:,i] = [x>=0 for x in temp]
        idx_const, rank = get_functionalConstraind_sensors_indices(self.all_sensors,G[:,0])
        return idx_const,rank
        
def functional_constraints(functionHandler, idx,**kwargs):
        """
        Function for evaluating the functional constraints.

        Parameters
        ----------
        functionHandler : function, a function handle to the function which is to be evaluated
        idx : np.ndarray, ranked list of sensor locations (column indices)
        shape : tuple of ints, Shape of the matrix fed as data to the algorithm
        data : pandas.DataFrame, Dataframe which represents the measurement data.

        Return
        ------
        g : function, Contains the function defined by the user for the functional constraint. 
        """
        if 'shape' in kwargs.keys():
            shape = kwargs['shape']
            xLoc,yLoc = get_coordinates_from_indices(idx,shape)
        elif 'data' in kwargs.keys():
            data = kwargs['data']
            ## TODO:
            #xLoc = data.loc[idx, 'X (m)']
            #yLoc = data.loc[idx, 'Y (m)']
            xLoc,yLoc =  get_indices_from_dataframe(idx,data)
        functionName = os.path.basename(functionHandler).strip('.py')
        dirName = os.path.dirname(functionHandler)
        sys.path.insert(0,os.path.expanduser(dirName))
        module = __import__(functionName)
        func = getattr(module, functionName)
        g = func(xLoc, yLoc,**kwargs)
        return g
    
>>>>>>> 5a099a1c
def constraints_eval(constraints,senID,**kwargs):
    """
    Function for evaluating whether a certain sensor index lies within the constrained region or not.

    Parameters:
    ---------- 
        constraints: __(type?)__, The constraint defined by the user 
        senID: np.ndarray, shape [n_features], ranked list of sensor locations (column indices)
        data : pandas.DataFrame/np.ndarray shape [n_features, n_samples]
                Dataframe or Matrix which represent the measurement data.
    Returns
    -------
    G : Boolean np.darray, shape [n_features], array which contains a Boolean value based on whether a column index is constrained or not.
    """
    nConstraints = len(constraints)
    G = np.zeros((len(senID),nConstraints),dtype=bool)
    for i in range(nConstraints):
        # temp = BaseConstraint.functional_constraints(constraints[i],senID,kwargs)
        G[:,i] = [x>=0 for x in constraints[i]]

    return G
    
def get_functionalConstraind_sensors_indices(senID,g):
    """
    Function for finding constrained sensor locations on the grid and their ranks

    Parameters
    ----------
    senID: np.darray, ranked list of sensor locations (column indices)
    g : float, constraint evaluation function (negative if violating the constraint)

    Returns
    -------
    idx_constrained : np.darray, shape [No. of constrained locations], array which contains the constrained
        locations of the grid in terms of column indices of basis_matrix.
    rank : np.darray, shape [No. of constrained locations], array which contains rank of the constrained sensor locations
    """
    assert (len(senID)==len(g))
    idx_constrained = senID[~g].tolist()
    rank = np.where(np.isin(senID,idx_constrained))[0].tolist() # ==False
    return idx_constrained, rank
    
def order_constrained_sensors(idx_constrained_list, ranks_list):
    """
    Function for ordering constrained sensor locations on the grid according to their ranks.

    Parameters
    ----------
    idx_constrained_list : np.darray shape [No. of constrained locations], Constrained sensor locations
    ranks_list : no.darray shape [No. of constrained locations], Ranks of each constrained sensor location

    Returns
    -------
    sortedConstraints : np.darray, shape [No. of constrained locations], array which contains the constrained
        locations of the grid in terms of column indices of basis_matrix sorted according to their rank.
    ranks : np.darray, shape [No. of constrained locations], array which contains the ranks of constrained sensors. 
    """
    sortedConstraints,ranks =zip(*[[x,y] for x,y in sorted(zip(idx_constrained_list, ranks_list),key=lambda x: (x[1]))])
    return sortedConstraints,ranks
    
def get_coordinates_from_indices(idx,info):
    """
    Function for obtaining the coordinates on a grid from column indices

    Parameters
    ----------
    idx :  int, sensor ID
    info : pandas.DataFrame/np.ndarray shape [n_features, n_samples], Dataframe or Matrix which represent the measurement data.

    Returns
    -------
    idx_constrained : np.darray, shape [No. of constrained locations], array which contains the constrained
        locations of the grid in terms of column indices of basis_matrix.

    Returns:
        (x,y) : tuple, The coordinates on the grid of each sensor. 
    """
    if isinstance(info,tuple):
        return np.unravel_index(idx,info,'F')
    elif isinstance(info,pd.DataFrame):
        x = info.loc[idx,'X (m)']#.values
        y = info.loc[idx,'Y (m)']#.values
        return (x,y)
    
def get_indices_from_coordinates(coordinates,shape):
    """
    Function for obtaining the indices of columns/sensors from coordinates on a grid when data is in the form of a matrix
    
    Parameters
    ----------
    coordinates : tuple of array_like , (x,y) pair coordinates of sensor locations on the grid
    shape : tuple of ints, Shape of the matrix fed as data to the algorithm

    Returns
    -------
    np.ravel_multi_index(coordinates,shape,order='F') : np.ndarray, The indices of the sensors. 
    """
    return np.ravel_multi_index(coordinates,shape,order='F')

def get_indices_from_dataframe(idx,df): ## Niharikas_comment : I think this should be renamed to get coordinates from dataframe as when given a sensor index it returns a tuple containing the coordinates of that sensor index.
    ## It can also maybe be removed completely as get_coordinates_from_indices(idx,info) does the same thing. Thoughts? 
    
    x = df['X (m)'].to_numpy()
    y = df['Y (m)'].to_numpy()
    return(x[idx],y[idx])

def get_indices_from_dataframe(df):
    x = df['X (m)'].to_numpy()
    y = df['Y (m)'].to_numpy()
    return(x,y)

if __name__ == '__main__':

    import pysensors as ps
    from sklearn import datasets

    # Test the constraintsEval function
    const1 = '~/projects/pysensors/examples/userExplicitConstraint1.py'
    const2 = '~/projects/pysensors/examples/userExplicitConstraint2.py'
    constList = [const1, const2]
    faces = datasets.fetch_olivetti_faces(shuffle=True)
    XX = faces.data
    n_samples, n_features = XX.shape
    # Global centering
    XX = XX - XX.mean(axis=0)
    # Local centering
    XX -= XX.mean(axis=1).reshape(n_samples, -1)

    n_sensors0 = 15
    n_modes0 = 15
    basis1 = ps.basis.SVD(n_basis_modes=n_modes0)
    optimizer_faces = ps.optimizers.QR()
    model = ps.SSPOR(basis=basis1,optimizer=optimizer_faces, n_sensors=n_sensors0)
    model.fit(XX)
    basis_matrix = model.basis_matrix_

    all_sensors0 = model.get_all_sensors()
    top_sensors0 = model.get_selected_sensors()

    xTopUnc = np.mod(top_sensors0,np.sqrt(n_features))
    yTopUnc = np.floor(top_sensors0/np.sqrt(n_features))
    xAllUnc = np.mod(all_sensors0,np.sqrt(n_features))
    yAllUnc = np.floor(all_sensors0/np.sqrt(n_features))

    # sensors_constrained = ps.utils._constraints.get_constraind_sensors_indices(xmin,xmax,ymin,ymax,nx,ny,all_sensors0) #Constrained column indices
    G = constraints_eval(constList,top_sensors0,shape=(64,64))
    idx_constrainedConst,ranks = get_functionalConstraind_sensors_indices(top_sensors0,G[:,0])
    idx_constrainedConst2,rank2 = get_functionalConstraind_sensors_indices(top_sensors0,G[:,1])

    idx_constrainedConst.extend(idx_constrainedConst2)
    ranks.extend(rank2)
    idx_constr_sorted, ranks = order_constrained_sensors(idx_constrainedConst,ranks)

    n_const_sensors0 = 1
    optimizer1 = ps.optimizers.GQR()
    opt_kws={'idx_constrained':idx_constrainedConst,
             'n_sensors':n_sensors0,
             'n_const_sensors':n_const_sensors0,
             'all_sensors':all_sensors0,
             'constraint_option':"max_n"}
    model1 = ps.SSPOR(basis = basis1, optimizer = optimizer1, n_sensors = n_sensors0)
    model1.fit(XX,**opt_kws)
    basis_matrix_svd = model1.basis_matrix_
    all_sensors1 = model1.get_all_sensors()

    top_sensors = model1.get_selected_sensors()
    print(top_sensors)
    dterminant_faces_svd = ps.utils._validation.determinant(top_sensors,n_features,basis_matrix_svd)
    print(dterminant_faces_svd)


    const3 = '/Users/abdomg/projects/Sparse_Sensing_in_NDTs_LDRD/notebooks/myBoxConstraint.py'
    constList2 =[const3]
    constr_kws = {'xmin':10,'xmax':30,'ymin':20,'ymax':40,'shape':(64,64)}
    G2 = ps.utils._constraints.constraints_eval(constList2,all_sensors0,**constr_kws)<|MERGE_RESOLUTION|>--- conflicted
+++ resolved
@@ -75,75 +75,6 @@
             idx_constrained.append(i)
     return idx_constrained
 
-<<<<<<< HEAD
-def get_constrained_sensors_indices_distance(j,piv,r, nx,ny, all_sensors):
-    """
-    Function for mapping constrained sensor locations on the grid with the column indices of the basis_matrix.
-    Parameters
-        ----------
-        all_sensors : np.ndarray, shape [n_features]
-            Ranked list of sensor locations.
-        Returns
-        -------
-        idx_constrained : np.darray, shape [No. of constrained locations]
-            Array which contains the constrained locationsof the grid in terms of column indices of basis_matrix.
-    """
-    n_features = len(all_sensors)
-    image_size = int(np.sqrt(n_features))
-    a = np.unravel_index(piv, (nx,ny))
-    t = np.unravel_index(all_sensors, (nx,ny))
-    x_cord = a[0][j-1]
-    y_cord = a[1][j-1]
-    #print(x_cord,y_cord)
-    constrained_sensorsx = []
-    constrained_sensorsy = []
-    for i in range(n_features):
-        if ((t[0][i]-x_cord)**2 + (t[1][i]-y_cord)**2) < r**2:
-            constrained_sensorsx.append(t[0][i])
-            constrained_sensorsy.append(t[1][i])
-
-    constrained_sensorsx = np.array(constrained_sensorsx)
-    constrained_sensorsy = np.array(constrained_sensorsy)
-    constrained_sensors_array = np.stack((constrained_sensorsx, constrained_sensorsy), axis=1)
-    constrained_sensors_tuple = np.transpose(constrained_sensors_array)
-    if len(constrained_sensorsx) == 0: ##Check to handle condition when number of sensors in the constrained region = 0
-        idx_constrained = []
-    else:
-        idx_constrained = np.ravel_multi_index(constrained_sensors_tuple, (nx,ny))
-    return idx_constrained
-
-def functional_constraints(functionHandler, idx,kwargs):
-    """
-    Function for evaluating the functional constraints.
-
-    Parameters
-    ----------
-    functionHandler : function, a function handle to the function which is to be evaluated
-    idx :
-
-    Return
-    ------
-
-    """
-    if 'shape' in kwargs.keys():
-        shape = kwargs['shape']
-        xLoc,yLoc = get_coordinates_from_indices(idx,shape)
-        print(xLoc,yLoc)
-    elif 'data' in kwargs.keys():
-        data = kwargs['data']
-        xLoc,yLoc =  get_indices_from_dataframe(data)
-        print(xLoc,yLoc)
-
-    functionName = os.path.basename(functionHandler).strip('.py')
-    dirName = os.path.dirname(functionHandler)
-    sys.path.insert(0,os.path.expanduser(dirName))
-    module = __import__(functionName)
-    func = getattr(module, functionName)
-    g = func(xLoc, yLoc,**kwargs)
-    print(g)
-    return g
-
-=======
 class BaseConstraint():
     '''
     --To be filled---
@@ -404,7 +335,6 @@
         g = func(xLoc, yLoc,**kwargs)
         return g
     
->>>>>>> 5a099a1c
 def constraints_eval(constraints,senID,**kwargs):
     """
     Function for evaluating whether a certain sensor index lies within the constrained region or not.
