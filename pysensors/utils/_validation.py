--- conflicted
+++ resolved
@@ -24,20 +24,13 @@
         The dterminant value obtained.
     """
 
-<<<<<<< HEAD
     p = len(top_sensors) # Number of sensors
     n,r = np.shape(basis_matrix) # state dimension X Number of modes
     c = lil_matrix((p,n),dtype=np.int8)
-=======
-    p = len(top_sensors)  # Number of sensors
-    n, r = np.shape(basis_matrix)  # state dimension X Number of modes
-    c = csr_matrix((p, n), dtype=np.int8)
->>>>>>> 7c8f1c52
 
     for i in range(p):
         c[i, top_sensors[i]] = 1
     phi = basis_matrix
-<<<<<<< HEAD
     theta = c @ phi
     if p==r:
         M_gamma = theta
@@ -47,16 +40,6 @@
         # raise an error that p cannot be less than r
         pass
     optimality = abs(np.linalg.det(M_gamma))
-=======
-    # optimality = np.linalg.det(( c @ phi).T @ (c@phi))
-    # np.log(np.linalg.det(phi.T @ c.T)) np.log(np.linalg.det((c@phi).T @ (c@phi)))
-    optimality = (
-        abs(np.linalg.det(c @ phi))
-        if p == r
-        else abs(np.linalg.det((c @ phi).T @ (c @ phi)))
-    )
-    # optimality = abs(np.linalg.det(c @ phi))
->>>>>>> 7c8f1c52
     return optimality
 
 
