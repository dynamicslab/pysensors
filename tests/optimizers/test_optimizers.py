--- conflicted
+++ resolved
@@ -75,11 +75,8 @@
     assert chosen_sensors_CCQR.isdisjoint(set(forbidden_sensors))
 
     # Get ranked sensors from GQR
-<<<<<<< HEAD
     # first we should pass all_sensors to GQR
     all_sensors = np.arange(x.shape[1]) #QR().fit(x.T).get_sensors()
-    sensors_GQR = GQR().fit(x.T, all_sensors=all_sensors, idx_constrained=forbidden_sensors,n_const_sensors=0, constraint_option='exact_n').get_sensors()
-=======
     sensors_GQR = (
         GQR()
         .fit(
@@ -90,7 +87,6 @@
         )
         .get_sensors()
     )
->>>>>>> 7c8f1c52
 
     # Forbidden sensors should not be included
     chosen_sensors_GQR = set(sensors_GQR[: (x.shape[1] - len(forbidden_sensors))])
@@ -99,36 +95,18 @@
 
 
 def test_gqr_exact_constrainted_case1(data_random):
-<<<<<<< HEAD
     ## In this case we want to place a total of 19 sensors
     # with a constrained region that is allowed to have EXACTLY 2 sensors
     # but 3 of the sensors are in the constrained region
-=======
-    # In this case we want to place a total of 10 sensors
-    # with a constrained region that is allowed to have exactly 3 sensors
-    # but 4 of the first 10 are in the constrained region
->>>>>>> 7c8f1c52
     x = data_random
     # unconstrained sensors (optimal)
     sensors_QR = QR().fit(x.T).get_sensors()
     # exact number of sensors allowed in the constrained region
-<<<<<<< HEAD
     total_sensors = 19
     exact_n_const_sensors = 2
     forbidden_sensors = list(sensors_QR[[7,11,-1]])
     totally_forbidden_sensors = [x for x in forbidden_sensors if x in sensors_QR][:exact_n_const_sensors]
     totally_forbidden_sensors = [y for y in forbidden_sensors if y not in totally_forbidden_sensors]
-=======
-    total_sensors = 10
-    exact_n_const_sensors = 3
-    forbidden_sensors = [8, 5, 2, 6]
-    totally_forbidden_sensors = [x for x in forbidden_sensors if x in sensors_QR][
-        :exact_n_const_sensors
-    ]
-    totally_forbidden_sensors = [
-        y for y in forbidden_sensors if y not in totally_forbidden_sensors
-    ]
->>>>>>> 7c8f1c52
     costs = np.zeros(x.shape[1])
     costs[totally_forbidden_sensors] = 100
     # Get ranked sensors
@@ -139,24 +117,8 @@
 
 
     # Get ranked sensors from GQR
-<<<<<<< HEAD
     sensors_GQR = GQR().fit(x.T, idx_constrained=forbidden_sensors,all_sensors=sensors_QR, n_sensors=total_sensors,n_const_sensors=exact_n_const_sensors, constraint_option='exact_n').get_sensors()[:total_sensors]
     assert sensors_CCQR.all() == sensors_GQR.all()
-
-=======
-    sensors_GQR = (
-        GQR()
-        .fit(
-            x.T,
-            idx_constrained=forbidden_sensors,
-            n_sensors=total_sensors,
-            n_const_sensors=exact_n_const_sensors,
-            constraint_option="exact_n_const_sensors",
-        )
-        .get_sensors()[:total_sensors]
-    )
-    assert sensors_GQR.intersection(forbidden_sensors) == 3
-
 
 def test_gqr_max_constrained_case1(data_random):
     # In this case we want to place a total of 10 sensors
@@ -183,7 +145,6 @@
     # Forbidden sensors should not be included
     chosen_sensors = set(sensors[: (x.shape[1] - len(totally_forbidden_sensors))])
     assert chosen_sensors.isdisjoint(set(totally_forbidden_sensors))
->>>>>>> 7c8f1c52
 
     # Get ranked sensors from GQR
     sensors_GQR = (
